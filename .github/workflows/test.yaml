on: ["push", "pull_request"]

name: Test

concurrency:
  # Cancel older, in-progress jobs from the same PR, same workflow.
  # use run_id if the job is triggered by a push to ensure
  # push-triggered jobs to not get canceled.
  group: ${{ github.workflow }}-${{ github.head_ref || github.run_id }}
  cancel-in-progress: true

jobs:
    linting:
        runs-on: ubuntu-latest

        steps:
        - uses: actions/checkout@v4

        - name: Setup Python
          uses: actions/setup-python@v5
          with:
              python-version: "3.10"

        - name: Install Dependencies
          run: |
            python -m pip install --upgrade pip
            pip install .[lint]

        - name: Run Black
          run: black --check .

        - name: Run isort
          run: isort --check-only .

        - name: Run flake8
          run: flake8 .

        - name: Run mdformat
          run: mdformat . --check

    type-check:
        runs-on: ubuntu-latest

        steps:
        - uses: actions/checkout@v4

        - name: Setup Python
          uses: actions/setup-python@v5
          with:
              python-version: "3.10"

        - name: Install Dependencies
          run: |
            python -m pip install --upgrade pip
            pip install .[lint,test]

        - name: Run MyPy
          run: mypy .

    functional:
        runs-on: ${{ matrix.os }}

        strategy:
            matrix:
                os: [ubuntu-latest, macos-latest, windows-latest]
<<<<<<< HEAD
                python-version: [3.8, 3.9, "3.10", "3.11", "3.12"]
=======
                python-version: ["3.9", "3.10", "3.11", "3.12"]
>>>>>>> 422aabb1

        steps:
        - uses: actions/checkout@v4

        - name: Setup Python
          uses: actions/setup-python@v5
          with:
              python-version: ${{ matrix.python-version }}

        - name: Install Dependencies
          run: |
            python -m pip install --upgrade pip
            pip install .[test]

        - name: Run Tests
          run: pytest -m "not fuzzing" -n 0 -s --cov

    fuzzing:
        runs-on: ubuntu-latest

        strategy:
            fail-fast: true

        steps:
        - uses: actions/checkout@v4

        - name: Setup Python
          uses: actions/setup-python@v5
          with:
              python-version: "3.10"

        - name: Install Dependencies
          run: pip install .[test]

        - name: Run Tests
          run: pytest -m "fuzzing" --no-cov -s<|MERGE_RESOLUTION|>--- conflicted
+++ resolved
@@ -63,11 +63,7 @@
         strategy:
             matrix:
                 os: [ubuntu-latest, macos-latest, windows-latest]
-<<<<<<< HEAD
-                python-version: [3.8, 3.9, "3.10", "3.11", "3.12"]
-=======
                 python-version: ["3.9", "3.10", "3.11", "3.12"]
->>>>>>> 422aabb1
 
         steps:
         - uses: actions/checkout@v4
