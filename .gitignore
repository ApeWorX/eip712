--- conflicted
+++ resolved
@@ -117,9 +117,5 @@
 # setuptools-scm
 version.py
 
-<<<<<<< HEAD
-# Ape stuff
-=======
 # Ape projects
->>>>>>> 54c3ec95
 .build/