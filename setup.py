--- conflicted
+++ resolved
@@ -10,13 +10,8 @@
         "hypothesis>=6.70.0,<7",  # Strategy-based fuzzer
     ],
     "lint": [
-<<<<<<< HEAD
-        "black>=23.3.0",  # auto-formatter and linter
-        "mypy>=0.991",  # Static type analyzer
-=======
-        "black>=23.1.0,<24",  # auto-formatter and linter
-        "mypy>=1.1.1,<2",  # Static type analyzer
->>>>>>> 54c3ec95
+        "black>=23.7.0,<24",  # auto-formatter and linter
+        "mypy>=1.5.1,<2",  # Static type analyzer
         "types-setuptools",  # Needed for mypy type shed
         "flake8>=6.0.0,<7",  # Style linter
         "isort>=5.12.0,<6",  # Import sorting linter
